--- conflicted
+++ resolved
@@ -20,14 +20,6 @@
 pub use blockdevs::BlockDevice;
 pub use mountpoints::Mount;
 
-<<<<<<< HEAD
-use std::{
-    collections::HashMap,
-    path::{Path, PathBuf},
-};
-
-=======
->>>>>>> 3af63dd0
 #[derive(thiserror::Error, Debug)]
 pub enum LsblkError {
     #[error("Cannot read directory {0:?}: {1}")]
@@ -39,208 +31,4 @@
 }
 
 pub(crate) type Res<T> = Result<T, LsblkError>;
-<<<<<<< HEAD
-pub(crate) type ItRes<T> = dyn Iterator<Item = Res<T>>;
-
-fn ls_symlinks(dir: &std::path::Path) -> Res<Box<ItRes<(PathBuf, String)>>> {
-    Ok(if dir.exists() {
-        Box::new(
-            std::fs::read_dir(dir)
-                .map_err(|e| LsblkError::ReadDir(dir.to_path_buf(), e))?
-                .filter_map(Result::ok)
-                .filter(|f| f.metadata().is_ok_and(|f| f.is_symlink()))
-                .map(|f| {
-                    let dest = (f.path().canonicalize()) // this also resolves the symlink
-                        .map_err(|e| LsblkError::BadSymlink(f.path(), e))?;
-                    let src = f.file_name().to_string_lossy().to_string();
-                    Ok((dest, src))
-                }),
-        )
-    } else {
-        Box::new(std::iter::empty())
-    })
-}
-
-/// A representation of a block-device
-#[derive(Debug, Clone, Default)]
-pub struct BlockDevice {
-    /// the filename of the block-device.
-    pub name: String,
-    /// The full name of the block-device, which is basically `/dev/{name}`.
-    pub fullname: PathBuf,
-    /// The diskseq of the device as in `/dev/disk/by-diskseq/`.
-    pub diskseq: Option<String>,
-    /// The path (not the filesystem!) of the device as in `/dev/disk/by-path`.
-    pub path: Option<String>,
-    /// The device UUID.
-    pub uuid: Option<String>,
-    /// The UUID of a partition (not the same as device UUID).
-    pub partuuid: Option<String>,
-    /// The label of the partition.
-    pub label: Option<String>,
-    /// The partition label (not the same as `label`), as in `/dev/disk/by-partlabel`)
-    pub partlabel: Option<String>,
-    /// The id of the device as in `/dev/disk/by-id/`.
-    pub id: Option<String>,
-}
-
-impl BlockDevice {
-    /// List out all found block devices and populate all fields.
-    ///
-    /// # Panics
-    /// If somehow there exists a device that isn't in `/dev/`, the function panics.
-    ///
-    /// # Errors
-    /// There are no particular errors other than IO / symlink resolution failures, etc.
-    pub fn list() -> Result<Vec<Self>, LsblkError> {
-        let mut result = HashMap::new();
-        macro_rules! insert {
-            ($kind:ident) => {
-                for x in ls_symlinks(&PathBuf::from(concat!("/dev/disk/by-", stringify!($kind))))? {
-                    let (fullname, blk) = x?;
-                    let name = fullname
-                        .strip_prefix("/dev/")
-                        .expect("Cannot strip /dev")
-                        .to_string_lossy()
-                        .to_string();
-                    if let Some(bd) = result.get_mut(&name) {
-                        bd.$kind = Some(blk);
-                    } else {
-                        result.insert(
-                            name.to_string(),
-                            Self {
-                                name,
-                                fullname,
-                                $kind: Some(blk),
-                                ..Self::default()
-                            },
-                        );
-                    }
-                }
-            };
-        }
-        for x in ls_symlinks(&PathBuf::from("/dev/disk/by-diskseq/"))? {
-            let (fullname, blk) = x?;
-            let name = fullname
-                .strip_prefix("/dev/")
-                .expect("Cannot strip /dev")
-                .to_string_lossy()
-                .to_string();
-            result.insert(
-                name.to_string(), // FIXME: clone shouldn't be needed theoretically
-                Self {
-                    name,
-                    fullname,
-                    diskseq: Some(blk),
-                    ..Self::default()
-                },
-            );
-        }
-        insert!(path);
-        insert!(uuid);
-        insert!(partuuid);
-        insert!(label);
-        insert!(partlabel);
-        insert!(id);
-        Ok(result.into_values().collect())
-    }
-
-    /// Returns true if and only if the device is a storage disk and is not a partition.
-    ///
-    /// The implementation currently is just:
-    /// ```rs
-    /// !self.is_part()
-    /// ```
-    #[must_use]
-    pub const fn is_disk(&self) -> bool {
-        !self.is_part()
-    }
-
-    /// Determines if the block-device is considered to be physical.
-    /// This can be a partition or a disk.
-    ///
-    /// A "physical" disk is one that has a path as in `/dev/disk/by-path`
-    ///
-    /// The implementation currently is just:
-    /// ```rs
-    /// self.path.is_some()
-    /// ```
-    #[must_use]
-    pub const fn is_physical(&self) -> bool {
-        self.path.is_some()
-    }
-
-    /// Returns true if and only if the device is a partition.
-    ///
-    /// The implementation currently is just:
-    /// ```rs
-    /// self.partuuid.is_some()
-    /// ```
-    #[must_use]
-    pub const fn is_part(&self) -> bool {
-        self.partuuid.is_some()
-    }
-
-    /// If the block-device is a partition, trim out the partition from name and return the
-    /// name of the disk.
-    ///
-    /// This function is **_EXPENSIVE_** because IO is involved. Specifically, this function reads
-    /// the content of the directory `/sys/block` for a list of disks.
-    ///
-    /// # Assumptions
-    /// - All disk names are UTF-8 compliant
-    /// - All files in the directory `/sys/block` (not recursively) are accessible.
-    #[must_use]
-    pub fn disk_name(&self) -> Option<String> {
-        for disk in std::fs::read_dir(Path::new("/sys/block")).ok()? {
-            let diskname = disk.ok()?.file_name();
-            let diskname = diskname.to_str()?;
-            if self.name.starts_with(diskname) {
-                return Some(diskname.to_owned());
-            }
-        }
-        None
-    }
-
-    /// Fetch the capacity of the block-device.
-    ///
-    /// This relies on `sysfs(5)`, i.e. the file system mounted at `/sys`.
-    ///
-    /// The returned value * 512 = size in bytes.
-    ///
-    /// # Errors
-    /// All IO-related failures (including UTF-8 parsing) will be stored in [`std::io::Error`]. If
-    /// the output is `Ok(None)`, that means there was a failure trying to parse the text inside
-    /// `/sys/block/<device>/size`.
-    ///
-    /// # Panics
-    /// A panic will be raised if there exists a partition identified via [`Self::is_part`] that
-    /// does not have a [`Self::disk_name`]. This assumes any partition should belong to a disk.
-    #[must_use]
-    pub fn capacity(&self) -> std::io::Result<Option<u64>> {
-        let p = Path::new("/sys/block");
-        let p = if self.is_part() {
-            p.join(self.disk_name().expect("Can't determine disk of part"))
-                .join(&self.name)
-        } else {
-            p.join(&self.name)
-        }
-        .join("size");
-        let s = std::fs::read_to_string(p)?;
-        // remove new line char
-        Ok(s[..s.len() - 1].parse().ok())
-    }
-}
-
-#[cfg(test)]
-#[cfg(target_os = "linux")]
-#[test]
-fn test_lsblk_smoke() {
-    let devs = BlockDevice::list().expect("Valid lsblk");
-    for dev in devs.iter().filter(|d| d.is_part()) {
-        let _ = dev.capacity().unwrap().unwrap();
-    }
-}
-=======
-pub(crate) type ItRes<T> = dyn Iterator<Item = Res<T>>;
->>>>>>> 3af63dd0
+pub(crate) type ItRes<T> = dyn Iterator<Item = Res<T>>;