--- conflicted
+++ resolved
@@ -12,8 +12,5 @@
 documentation = "https://docs.rs/lsblk-rs"
 
 [dependencies]
-<<<<<<< HEAD
-=======
 paste = "1.0.15"
->>>>>>> 708580bc
 thiserror = "2.0.11"